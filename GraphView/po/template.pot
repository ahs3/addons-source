--- conflicted
+++ resolved
@@ -8,11 +8,7 @@
 msgstr ""
 "Project-Id-Version: PACKAGE VERSION\n"
 "Report-Msgid-Bugs-To: \n"
-<<<<<<< HEAD
-"POT-Creation-Date: 2019-05-21 10:04+1000\n"
-=======
 "POT-Creation-Date: 2019-07-03 11:40+1000\n"
->>>>>>> 80dda902
 "PO-Revision-Date: YEAR-MO-DA HO:MI+ZONE\n"
 "Last-Translator: FULL NAME <EMAIL@ADDRESS>\n"
 "Language-Team: LANGUAGE <LL@li.org>\n"
@@ -21,7 +17,7 @@
 "Content-Type: text/plain; charset=UTF-8\n"
 "Content-Transfer-Encoding: 8bit\n"
 
-#: GraphView/graphview.gpr.py:36 GraphView/graphview.py:136
+#: GraphView/graphview.gpr.py:36 GraphView/graphview.py:134
 msgid "Graph View"
 msgstr ""
 
@@ -73,7 +69,6 @@
 msgid "Continue"
 msgstr ""
 
-<<<<<<< HEAD
 #: GraphView/graphview.py:492 GraphView/graphview.py:1102
 msgid "Show images"
 msgstr ""
@@ -139,89 +134,10 @@
 msgstr ""
 
 #: GraphView/graphview.py:583
-=======
-#: GraphView/graphview.py:171
-msgid "_Print..."
-msgstr ""
-
-#: GraphView/graphview.py:173
-msgid ""
-"Save the dot file for a later print.\n"
-"This will save a .gv file and a svg file.\n"
-"You must select a .gv file"
-msgstr ""
-
-#: GraphView/graphview.py:439 GraphView/graphview.py:2568
-msgid "Show images"
-msgstr ""
-
-#: GraphView/graphview.py:441 GraphView/graphview.py:2576
-msgid "Highlight the home person"
-msgstr ""
-
-#: GraphView/graphview.py:444 GraphView/graphview.py:2584
-msgid "Show full dates"
-msgstr ""
-
-#: GraphView/graphview.py:447 GraphView/graphview.py:2592
-msgid "Show places"
-msgstr ""
-
-#: GraphView/graphview.py:449 GraphView/graphview.py:2600
-msgid "Show tags"
-msgstr ""
-
-#: GraphView/graphview.py:451
-msgid "Layout"
-msgstr ""
-
-#: GraphView/graphview.py:464
-msgid "Path color to home person"
-msgstr ""
-
-#: GraphView/graphview.py:467
-msgid "Colors"
-msgstr ""
-
-#: GraphView/graphview.py:480 GraphView/graphview.py:2610
-msgid "Show animation"
-msgstr ""
-
-#: GraphView/graphview.py:484
-msgid "Animation speed (1..5 and 5 is the slower)"
-msgstr ""
-
-#: GraphView/graphview.py:488
-msgid "Animation count (0..8 use 0 to turn off)"
-msgstr ""
-
-#: GraphView/graphview.py:497
-msgid "Animation"
-msgstr ""
-
-#: GraphView/graphview.py:513
-msgid "Select a dot file name"
-msgstr ""
-
-#: GraphView/graphview.py:515
-msgid "_Cancel"
-msgstr ""
-
-#: GraphView/graphview.py:516
-msgid "_Apply"
-msgstr ""
-
-#: GraphView/graphview.py:530
-msgid "File already exists"
-msgstr ""
-
-#: GraphView/graphview.py:531
->>>>>>> 80dda902
 msgid ""
 "You can choose to either overwrite the file, or change the selected filename."
 msgstr ""
 
-<<<<<<< HEAD
 #: GraphView/graphview.py:585
 msgid "_Overwrite"
 msgstr ""
@@ -231,22 +147,10 @@
 msgstr ""
 
 #: GraphView/graphview.py:601
-=======
-#: GraphView/graphview.py:533
-msgid "_Overwrite"
-msgstr ""
-
-#: GraphView/graphview.py:534
-msgid "_Change filename"
-msgstr ""
-
-#: GraphView/graphview.py:549
->>>>>>> 80dda902
 #, python-format
 msgid "Could not create %s"
 msgstr ""
 
-<<<<<<< HEAD
 #: GraphView/graphview.py:655
 msgid "Zoom in"
 msgstr ""
@@ -280,48 +184,12 @@
 msgstr ""
 
 #: GraphView/graphview.py:825
-=======
-#: GraphView/graphview.py:605
-msgid "Zoom in"
-msgstr ""
-
-#: GraphView/graphview.py:612
-msgid "Zoom out"
-msgstr ""
-
-#: GraphView/graphview.py:619
-msgid "Zoom to original"
-msgstr ""
-
-#: GraphView/graphview.py:626
-msgid "Zoom to best fit"
-msgstr ""
-
-#: GraphView/graphview.py:633
-msgid "Go to active person"
-msgstr ""
-
-#: GraphView/graphview.py:643
-msgid "Go to bookmark"
-msgstr ""
-
-#: GraphView/graphview.py:651
-msgid "Ancestor generations"
-msgstr ""
-
-#: GraphView/graphview.py:660
-msgid "Descendant generations"
-msgstr ""
-
-#: GraphView/graphview.py:776
->>>>>>> 80dda902
 #, python-format
 msgid ""
 "Person <b><i>%s</i></b> is not in the current view.\n"
 "Do you want to set it active and rebuild view?"
 msgstr ""
 
-<<<<<<< HEAD
 #: GraphView/graphview.py:828
 msgid "Change active person?"
 msgstr ""
@@ -358,6 +226,26 @@
 msgid "Edit"
 msgstr ""
 
+#: GraphView/graphview.py:2660
+msgid "Copy"
+msgstr ""
+
+#: GraphView/graphview.py:2663 GraphView/graphview.py:2845
+msgid "Remove"
+msgstr ""
+
+#: GraphView/graphview.py:2669 GraphView/graphview.py:2851
+msgid "Tags"
+msgstr ""
+
+#: GraphView/graphview.py:2671
+msgid "Select tags for person"
+msgstr ""
+
+#: GraphView/graphview.py:2674 GraphView/graphview.py:2856
+msgid "Organize Tags..."
+msgstr ""
+
 #: GraphView/graphview.py:1224 GraphView/graphview.py:1420
 msgid "Edit tags"
 msgstr ""
@@ -370,6 +258,10 @@
 msgid "Spouses"
 msgstr ""
 
+#: GraphView/graphview.py:2680
+msgid "Add new family"
+msgstr ""
+
 #: GraphView/graphview.py:1242 GraphView/graphview.py:1370
 msgid "Add"
 msgstr ""
@@ -382,6 +274,10 @@
 msgid "Parents"
 msgstr ""
 
+#: GraphView/graphview.py:2798
+msgid "Add parents"
+msgstr ""
+
 #: GraphView/graphview.py:1376
 msgid "Related"
 msgstr ""
@@ -390,6 +286,26 @@
 msgid "Set as home person"
 msgstr ""
 
+#: GraphView/graphview.py:2827
+msgid "Remove from bookmarks"
+msgstr ""
+
+#: GraphView/graphview.py:2830
+msgid "Add to bookmarks"
+msgstr ""
+
+#: GraphView/graphview.py:2853
+msgid "Select tags for family"
+msgstr ""
+
+#: GraphView/graphview.py:2870
+msgid "Add father"
+msgstr ""
+
+#: GraphView/graphview.py:2879
+msgid "Add mother"
+msgstr ""
+
 #: GraphView/graphview.py:1438
 msgid "Children"
 msgstr ""
@@ -402,160 +318,54 @@
 msgid "Add Child to Family"
 msgstr ""
 
+#: GraphView/graphview.py:3270
+#, python-format
+msgid "Delete %s?"
+msgstr ""
+
+#: GraphView/graphview.py:3271
+#, python-format
+msgid "Deleting the person [%s] will remove it from the database."
+msgstr ""
+
+#: GraphView/graphview.py:3283
+#, python-format
+msgid "Delete Person (%s)"
+msgstr ""
+
+#: GraphView/graphview.py:3300
+#, python-format
+msgid "Delete family [%s]?"
+msgstr ""
+
+#: GraphView/graphview.py:3301
+msgid "Deleting the family will remove it from the database."
+msgstr ""
+
+#: GraphView/graphview.py:3312
+#, python-format
+msgid "Delete Family [%s]"
+msgstr ""
+
+#: GraphView/graphview.py:3331
+#, python-format
+msgid "%s has been bookmarked"
+msgstr ""
+
 #: GraphView/graphview.py:1613
 msgid "Adding Tags"
 msgstr ""
 
 #: GraphView/graphview.py:1619
-=======
-#: GraphView/graphview.py:779
-msgid "Change active person?"
-msgstr ""
-
-#: GraphView/graphview.py:780 GraphView/graphview.py:3274
-#: GraphView/graphview.py:3303
-msgid "Yes"
-msgstr ""
-
-#: GraphView/graphview.py:780 GraphView/graphview.py:3274
-#: GraphView/graphview.py:3303
-msgid "No"
-msgstr ""
-
-#: GraphView/graphview.py:2056
-#, python-format
-msgid "b. %s"
-msgstr ""
-
-#: GraphView/graphview.py:2061
-#, python-format
-msgid "d. %s"
-msgstr ""
-
-#: GraphView/graphview.py:2240
-msgid "<b>Tags:</b>"
-msgstr ""
-
-#: GraphView/graphview.py:2619
-msgid "Lines type"
-msgstr ""
-
-#: GraphView/graphview.py:2623
-msgid "Direct"
-msgstr ""
-
-#: GraphView/graphview.py:2631
-msgid "Curves"
-msgstr ""
-
-#: GraphView/graphview.py:2639
-msgid "Ortho"
-msgstr ""
-
-#: GraphView/graphview.py:2657 GraphView/graphview.py:2842
-msgid "Edit"
-msgstr ""
-
-#: GraphView/graphview.py:2660
-msgid "Copy"
-msgstr ""
-
-#: GraphView/graphview.py:2663 GraphView/graphview.py:2845
-msgid "Remove"
-msgstr ""
-
-#: GraphView/graphview.py:2669 GraphView/graphview.py:2851
-msgid "Tags"
-msgstr ""
-
-#: GraphView/graphview.py:2671
-msgid "Select tags for person"
-msgstr ""
-
-#: GraphView/graphview.py:2674 GraphView/graphview.py:2856
-msgid "Organize Tags..."
-msgstr ""
-
-#: GraphView/graphview.py:2678 GraphView/graphview.py:2860
-msgid "Spouses"
-msgstr ""
-
-#: GraphView/graphview.py:2680
-msgid "Add new family"
-msgstr ""
-
-#: GraphView/graphview.py:2701
-msgid "Siblings"
-msgstr ""
-
-#: GraphView/graphview.py:2767
-msgid "Parents"
-msgstr ""
-
-#: GraphView/graphview.py:2798
-msgid "Add parents"
-msgstr ""
-
-#: GraphView/graphview.py:2802
-msgid "Related"
-msgstr ""
-
-#: GraphView/graphview.py:2821
-msgid "Set as home person"
-msgstr ""
-
-#: GraphView/graphview.py:2827
-msgid "Remove from bookmarks"
-msgstr ""
-
-#: GraphView/graphview.py:2830
-msgid "Add to bookmarks"
-msgstr ""
-
-#: GraphView/graphview.py:2853
-msgid "Select tags for family"
-msgstr ""
-
-#: GraphView/graphview.py:2870
-msgid "Add father"
-msgstr ""
-
-#: GraphView/graphview.py:2879
-msgid "Add mother"
-msgstr ""
-
-#: GraphView/graphview.py:2891
-msgid "Children"
-msgstr ""
-
-#: GraphView/graphview.py:2900
-msgid "Add child to family"
-msgstr ""
-
-#: GraphView/graphview.py:2971
-msgid "About Graph View"
-msgstr ""
-
-#: GraphView/graphview.py:3161
-msgid "Adding Tags"
-msgstr ""
-
-#: GraphView/graphview.py:3167
->>>>>>> 80dda902
 #, python-format
 msgid "Adding Tags to person (%s)"
 msgstr ""
 
-<<<<<<< HEAD
 #: GraphView/graphview.py:1624
-=======
-#: GraphView/graphview.py:3172
->>>>>>> 80dda902
 #, python-format
 msgid "Adding Tags to family (%s)"
 msgstr ""
 
-<<<<<<< HEAD
 #: GraphView/graphview.py:2717 GraphView/graphview.py:2724
 #, python-format
 msgid "%s %s"
@@ -563,42 +373,4 @@
 
 #: GraphView/graphview.py:2903
 msgid "<b>Tags:</b>"
-=======
-#: GraphView/graphview.py:3255
-msgid "Add Child to Family"
-msgstr ""
-
-#: GraphView/graphview.py:3270
-#, python-format
-msgid "Delete %s?"
-msgstr ""
-
-#: GraphView/graphview.py:3271
-#, python-format
-msgid "Deleting the person [%s] will remove it from the database."
-msgstr ""
-
-#: GraphView/graphview.py:3283
-#, python-format
-msgid "Delete Person (%s)"
-msgstr ""
-
-#: GraphView/graphview.py:3300
-#, python-format
-msgid "Delete family [%s]?"
-msgstr ""
-
-#: GraphView/graphview.py:3301
-msgid "Deleting the family will remove it from the database."
-msgstr ""
-
-#: GraphView/graphview.py:3312
-#, python-format
-msgid "Delete Family [%s]"
-msgstr ""
-
-#: GraphView/graphview.py:3331
-#, python-format
-msgid "%s has been bookmarked"
->>>>>>> 80dda902
-msgstr ""+msgstr ""
