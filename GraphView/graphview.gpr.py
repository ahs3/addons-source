import os
from gramps.gen.utils.file import search_for
try:
    import gi
    gi.require_version('GooCanvas', '2.0')
    from gi.repository import GooCanvas
    _GOO = True
except (ImportError, ValueError):
    _GOO = False
if os.sys.platform == "win32":
    _DOT = search_for("dot.exe")
else:
    _DOT = search_for("dot")

<<<<<<< HEAD
register(VIEW,
     id    = 'graphview',
     name  = _("Graph View"),
     category = ("Ancestry", _("Charts")),
     description =  _("Dynamic graph of relations"),
     version = '1.0.84',
     gramps_target_version = "5.1",
     status = STABLE,
     fname = 'graphview.py',
     authors = ["Gary Burton"],
     authors_email = ["gary.burton@zen.co.uk"],
     viewclass = 'GraphView',
     stock_icon = 'gramps-graph',
)
=======
if not (_GOO and _DOT):
    from gramps.gen.config import config
    inifile = config.register_manager("graphviewwarn")
    inifile.load()
    sects = inifile.get_sections()

if(_GOO and _DOT or locals().get('build_script') or
   'graphviewwarn' not in sects):
    if locals().get('uistate'):  # don't start GUI if in CLI mode, just ignore
        from gi.repository import Gtk, GdkPixbuf
        from gramps.gen.const import USER_PLUGINS
        fname = os.path.join(USER_PLUGINS, 'GraphView',
                            'gramps-graph.svg')
        factory = Gtk.IconFactory()
        pixbuf = GdkPixbuf.Pixbuf.new_from_file(fname)
        iconset = Gtk.IconSet.new_from_pixbuf(pixbuf)
        factory.add('gramps-graph', iconset)
        factory.add_default()

    register(VIEW,
        id    = 'graphview',
        name  = _("Graph View"),
        category = ("Ancestry", _("Charts")),
        description =  _("Dynamic and interactive graph of relations"),
        version = '1.0.89',
        gramps_target_version = "5.0",
        status = STABLE,
        fname = 'graphview.py',
        authors = ["Gary Burton"],
        authors_email = ["gary.burton@zen.co.uk"],
        viewclass = 'GraphView',
        stock_icon = 'gramps-graph',
    )

from gramps.gen.config import logging
if not _GOO:
    warn_msg = _("Graphview Warning:  Goocanvas 2 "
                 "(https://wiki.gnome.org/action/show/Projects/GooCanvas)"
                 " is required for this view to work")
    logging.log(logging.WARNING, warn_msg)
if not _DOT:
    warn_msg = _("Graphview Warning:  GraphViz "
                 "(http://www.graphviz.org) is "
                 "required for this view to work")
    logging.log(logging.WARNING, warn_msg)
# don't start GUI if in CLI mode, just ignore
if not (_GOO and _DOT) and locals().get('uistate'):
    from gramps.gui.dialog import QuestionDialog2
    if 'graphviewwarn' not in sects:
        yes_no = QuestionDialog2(
            _("Graphview Failed to Load"),
            _("\n\nGraphview is missing python modules or programs.\n"
              "%smust be installed.\n\n"
              "For now, it may be possible to install the files manually."
              " See\n<a href=\"https://gramps-project.org/wiki/index.php?"
              "title=Graph_View\" "
              "title=\"https://gramps-project.org/wiki/index.php?"
              "title=Graph_View\">https://gramps-project.org/wiki/index.php?"
              "title=Graph_View</a> \n\n"
              "To dismiss all future Graphview warnings click Dismiss.") %
            ('' if _DOT else "GraphViz (<a href=\"http://www.graphviz.org\" "
             "title=\"http://www.graphviz.org\">"
             "http://www.graphviz.org</a>)\n") +
            ('' if _GOO else "Goocanvas 2 (<a "
             "href=\"https://wiki.gnome.org/action/show/Projects/GooCanvas\" "
             "title=\"https://wiki.gnome.org/action/show/Projects/GooCanvas\">"
             "https://wiki.gnome.org/action/show/Projects/GooCanvas</a>)\n"),
            _(" Dismiss "),
            _("Continue"), parent=uistate.window)
        prompt = yes_no.run()
        if prompt is True:
            inifile.register('graphviewwarn.MissingModules', "")
            inifile.set('graphviewwarn.MissingModules', "True")
            inifile.save()
>>>>>>> 589c85e1
<|MERGE_RESOLUTION|>--- conflicted
+++ resolved
@@ -12,22 +12,6 @@
 else:
     _DOT = search_for("dot")
 
-<<<<<<< HEAD
-register(VIEW,
-     id    = 'graphview',
-     name  = _("Graph View"),
-     category = ("Ancestry", _("Charts")),
-     description =  _("Dynamic graph of relations"),
-     version = '1.0.84',
-     gramps_target_version = "5.1",
-     status = STABLE,
-     fname = 'graphview.py',
-     authors = ["Gary Burton"],
-     authors_email = ["gary.burton@zen.co.uk"],
-     viewclass = 'GraphView',
-     stock_icon = 'gramps-graph',
-)
-=======
 if not (_GOO and _DOT):
     from gramps.gen.config import config
     inifile = config.register_manager("graphviewwarn")
@@ -53,7 +37,7 @@
         category = ("Ancestry", _("Charts")),
         description =  _("Dynamic and interactive graph of relations"),
         version = '1.0.89',
-        gramps_target_version = "5.0",
+        gramps_target_version = "5.1",
         status = STABLE,
         fname = 'graphview.py',
         authors = ["Gary Burton"],
@@ -101,5 +85,4 @@
         if prompt is True:
             inifile.register('graphviewwarn.MissingModules', "")
             inifile.set('graphviewwarn.MissingModules', "True")
-            inifile.save()
->>>>>>> 589c85e1
+            inifile.save()