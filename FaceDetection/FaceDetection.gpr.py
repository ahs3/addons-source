--- conflicted
+++ resolved
@@ -2,13 +2,8 @@
          id="Face Detection",
          name=_("Face Detection"),
          description = _("Gramplet for detecting and assigning faces"),
-<<<<<<< HEAD
-         version = '1.0.22',
+         version = '1.0.23',
          gramps_target_version="5.1",
-=======
-         version = '1.0.23',
-         gramps_target_version="5.0",
->>>>>>> 589c85e1
          include_in_listing = False,
          status = UNSTABLE, # not yet tested with python 3
          fname="FaceDetection.py",
