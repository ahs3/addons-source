--- conflicted
+++ resolved
@@ -24,13 +24,8 @@
          id    = 'AttachSource',
          name  = _("Attach Source"),
          description =  _("Attaches a shared source to multiple objects."),
-<<<<<<< HEAD
-         version = '0.0.28',
+         version = '0.0.29',
          gramps_target_version = "5.1",
-=======
-         version = '0.0.29',
-         gramps_target_version = "5.0",
->>>>>>> 589c85e1
          status = STABLE, # not yet tested with python 3
          fname = 'AttachSourceTool.py',
          authors = ["Douglas S. Blank"],
