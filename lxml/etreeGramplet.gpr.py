#------------------------------------------------------------------------
#
# Register the Gramplet
#
#------------------------------------------------------------------------

register(GRAMPLET,
         id="etree Gramplet",
         name=_("etree Gramplet"),
         description = _("Gramplet for testing etree with Gramps XML"),
         status = STABLE, # not yet tested with python 3
<<<<<<< HEAD
         version = '1.0.4',
         gramps_target_version = "5.1",
=======
         version = '1.0.5',
         gramps_target_version = "5.0",
>>>>>>> 589c85e1
         include_in_listing = False,
         height = 400,
         gramplet = "etreeGramplet",
         fname ="etreeGramplet.py",
         gramplet_title =_("etree"),
         )<|MERGE_RESOLUTION|>--- conflicted
+++ resolved
@@ -9,13 +9,8 @@
          name=_("etree Gramplet"),
          description = _("Gramplet for testing etree with Gramps XML"),
          status = STABLE, # not yet tested with python 3
-<<<<<<< HEAD
-         version = '1.0.4',
+         version = '1.0.5',
          gramps_target_version = "5.1",
-=======
-         version = '1.0.5',
-         gramps_target_version = "5.0",
->>>>>>> 589c85e1
          include_in_listing = False,
          height = 400,
          gramplet = "etreeGramplet",
