--- conflicted
+++ resolved
@@ -30,13 +30,8 @@
          id="Extended Person Attributes",
          name=_("Extended Person Attributes"),
          description = _("Gramplet showing the attributes of a person"),
-<<<<<<< HEAD
-         version = '1.0.23',
+         version = '1.0.25',
          gramps_target_version="5.1",
-=======
-         version = '1.0.25',
-         gramps_target_version="5.0",
->>>>>>> 589c85e1
          status = STABLE, # not yet tested with python 3
          fname="ExtendedAttributes.py",
          height=200,
@@ -49,13 +44,8 @@
          id="Extended Family Attributes",
          name=_("Extended Family Attributes"),
          description = _("Gramplet showing the attributes of a family"),
-<<<<<<< HEAD
-         version = '1.0.23',
+         version = '1.0.25',
          gramps_target_version="5.1",
-=======
-         version = '1.0.25',
-         gramps_target_version="5.0",
->>>>>>> 589c85e1
          status = STABLE, # not yet tested with python 3
          fname="ExtendedAttributes.py",
          height=200,
